import React from "react";
import { Table, Form } from "react-bootstrap";
import { Link } from "react-router-dom";
import * as GQL from "src/core/generated-graphql";
<<<<<<< HEAD
import { NavUtils, TextUtils } from "src/utils";
=======
import NavUtils from "src/utils/navigation";
import TextUtils from "src/utils/text";
>>>>>>> 28b8473f
import { FormattedMessage } from "react-intl";
import { objectTitle } from "src/core/files";
import { galleryTitle } from "src/core/galleries";
import SceneQueue from "src/models/sceneQueue";

interface ISceneListTableProps {
  scenes: GQL.SlimSceneDataFragment[];
  queue?: SceneQueue;
  selectedIds: Set<string>;
  onSelectChange: (id: string, selected: boolean, shiftKey: boolean) => void;
}

export const SceneListTable: React.FC<ISceneListTableProps> = (
  props: ISceneListTableProps
) => {
  const renderTags = (tags: Partial<GQL.TagDataFragment>[]) =>
    tags.map((tag) => (
      <Link key={tag.id} to={NavUtils.makeTagScenesUrl(tag)}>
        <h6>{tag.name}</h6>
      </Link>
    ));

  const renderPerformers = (performers: Partial<GQL.PerformerDataFragment>[]) =>
    performers.map((performer) => (
      <Link key={performer.id} to={NavUtils.makePerformerScenesUrl(performer)}>
        <h6>{performer.name}</h6>
      </Link>
    ));

  const renderMovies = (scene: GQL.SlimSceneDataFragment) =>
    scene.movies.map((sceneMovie) => (
      <Link
        key={sceneMovie.movie.id}
        to={NavUtils.makeMovieScenesUrl(sceneMovie.movie)}
      >
        <h6>{sceneMovie.movie.name}</h6>
      </Link>
    ));

  const renderGalleries = (scene: GQL.SlimSceneDataFragment) =>
    scene.galleries.map((gallery) => (
      <Link key={gallery.id} to={`/galleries/${gallery.id}`}>
        <h6>{galleryTitle(gallery)}</h6>
      </Link>
    ));

  const renderSceneRow = (scene: GQL.SlimSceneDataFragment, index: number) => {
    const sceneLink = props.queue
      ? props.queue.makeLink(scene.id, { sceneIndex: index })
      : `/scenes/${scene.id}`;

    let shiftKey = false;

    const file = scene.files.length > 0 ? scene.files[0] : undefined;

    const title = objectTitle(scene);
    return (
      <tr key={scene.id}>
        <td>
          <label>
            <Form.Control
              type="checkbox"
              checked={props.selectedIds.has(scene.id)}
              onChange={() =>
                props.onSelectChange(
                  scene.id,
                  !props.selectedIds.has(scene.id),
                  shiftKey
                )
              }
              onClick={(
                event: React.MouseEvent<HTMLInputElement, MouseEvent>
              ) => {
                // eslint-disable-next-line prefer-destructuring
                shiftKey = event.shiftKey;
                event.stopPropagation();
              }}
            />
          </label>
        </td>
        <td>
          <Link to={sceneLink}>
            <img
              className="image-thumbnail"
              alt={title}
              src={scene.paths.screenshot ?? ""}
            />
          </Link>
        </td>
        <td className="text-left">
          <Link to={sceneLink}>
            <h5>{title}</h5>
          </Link>
        </td>
        <td>{scene.rating100 ? scene.rating100 : ""}</td>
        <td>{file?.duration && TextUtils.secondsToTimestamp(file.duration)}</td>
        <td>{renderTags(scene.tags)}</td>
        <td>{renderPerformers(scene.performers)}</td>
        <td>
          {scene.studio && (
            <Link to={NavUtils.makeStudioScenesUrl(scene.studio)}>
              <h6>{scene.studio.name}</h6>
            </Link>
          )}
        </td>
        <td>{renderMovies(scene)}</td>
        <td>{renderGalleries(scene)}</td>
      </tr>
    );
  };

  return (
    <div className="row scene-table table-list justify-content-center">
      <Table striped bordered>
        <thead>
          <tr>
            <th />
            <th />
            <th className="text-left">
              <FormattedMessage id="title" />
            </th>
            <th>
              <FormattedMessage id="rating" />
            </th>
            <th>
              <FormattedMessage id="duration" />
            </th>
            <th>
              <FormattedMessage id="tags" />
            </th>
            <th>
              <FormattedMessage id="performers" />
            </th>
            <th>
              <FormattedMessage id="studio" />
            </th>
            <th>
              <FormattedMessage id="movies" />
            </th>
            <th>
              <FormattedMessage id="galleries" />
            </th>
          </tr>
        </thead>
        <tbody>{props.scenes.map(renderSceneRow)}</tbody>
      </Table>
    </div>
  );
};<|MERGE_RESOLUTION|>--- conflicted
+++ resolved
@@ -2,12 +2,8 @@
 import { Table, Form } from "react-bootstrap";
 import { Link } from "react-router-dom";
 import * as GQL from "src/core/generated-graphql";
-<<<<<<< HEAD
-import { NavUtils, TextUtils } from "src/utils";
-=======
 import NavUtils from "src/utils/navigation";
 import TextUtils from "src/utils/text";
->>>>>>> 28b8473f
 import { FormattedMessage } from "react-intl";
 import { objectTitle } from "src/core/files";
 import { galleryTitle } from "src/core/galleries";
